--- conflicted
+++ resolved
@@ -38,32 +38,17 @@
         /// <summary>
         ///     Create a new audio shape from stream and adds it to the end of the collection.
         /// </summary>
-        /// <param name="xPixels">The X coordinate for the left side of the shape.</param>
+        /// <param name="xPixel">The X coordinate for the left side of the shape.</param>
         /// <param name="yPixels">The Y coordinate for the left side of the shape.</param>
         /// <param name="mp3Stream">Audio stream data.</param>
-        IAudioShape AddNewAudio(int xPixels, int yPixels, Stream mp3Stream);
+        IAudioShape AddNewAudio(int xPixel, int yPixels, Stream mp3Stream);
 
         /// <summary>
         ///     Create a new video shape from stream and adds it to the end of the collection.
         /// </summary>
-        /// <param name="xPixels">The X coordinate for the left side of the shape.</param>
+        /// <param name="xPixel">The X coordinate for the left side of the shape.</param>
         /// <param name="yPixels">The Y coordinate for the left side of the shape.</param>
         /// <param name="videoStream">Video stream data.</param>
-<<<<<<< HEAD
-        IVideoShape AddNewVideo(int xPixels, int yPixels, Stream videoStream);
-
-        /// <summary>
-        ///     Get shape by identifier.
-        /// </summary>
-        T GetById<T>(int shapeId)
-            where T : IShape;
-
-        /// <summary>
-        ///     Get shape by name.
-        /// </summary>
-        T GetByName<T>(string shapeName);
-=======
         IVideoShape AddNewVideo(int xPixel, int yPixels, Stream videoStream);
->>>>>>> 0009c97b
     }
 }