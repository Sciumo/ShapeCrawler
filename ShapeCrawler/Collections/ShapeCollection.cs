--- conflicted
+++ resolved
@@ -42,152 +42,6 @@
             this.shapeTree = shapeTree;
         }
 
-<<<<<<< HEAD
-        internal static ShapeCollection ForSlide(SlidePart slidePart, SCSlide slide)
-        {
-            var chartGrFrameHandler = new ChartGraphicFrameHandler();
-            var tableGrFrameHandler = new TableGraphicFrameHandler();
-            var oleGrFrameHandler = new OleGraphicFrameHandler();
-            var autoShapeCreator = new AutoShapeCreator();
-            var pictureHandler = new PictureHandler();
-
-            autoShapeCreator.Successor = oleGrFrameHandler;
-            oleGrFrameHandler.Successor = pictureHandler;
-            pictureHandler.Successor = chartGrFrameHandler;
-            chartGrFrameHandler.Successor = tableGrFrameHandler;
-
-            var pShapeTree = slidePart.Slide.CommonSlideData!.ShapeTree!;
-            var shapes = new List<IShape>(pShapeTree.Count());
-            foreach (var childElementOfShapeTree in pShapeTree.OfType<OpenXmlCompositeElement>())
-            {
-                IShape shape;
-                if (childElementOfShapeTree is P.GroupShape pGroupShape)
-                {
-                    shape = new SlideGroupShape(pGroupShape, slide, null);
-                }
-                else if (childElementOfShapeTree is P.ConnectionShape)
-                {
-                    shape = new SCConnectionShape(childElementOfShapeTree, slide);
-                }
-                else
-                {
-                    shape = autoShapeCreator.Create(childElementOfShapeTree, slide, null);
-                }
-
-                if (shape != null)
-                {
-                    shapes.Add(shape);
-                }
-            }
-
-            return new ShapeCollection(shapes, pShapeTree, slide);
-        }
-
-        internal static ShapeCollection ForSlideLayout(P.ShapeTree pShapeTree, SlideBase slideBase)
-        {
-            var shapeList = new List<IShape>();
-            var layout = slideBase as SCSlideLayout;
-            var master = slideBase as SCSlideMaster;
-            foreach (var childOfPShapeTree in pShapeTree.OfType<OpenXmlCompositeElement>())
-            {
-                switch (childOfPShapeTree)
-                {
-                    case P.Shape pShape:
-                        if (layout != null)
-                        {
-                            shapeList.Add(new LayoutAutoShape(layout, pShape));
-                        }
-                        else
-                        {
-                            shapeList.Add(new MasterAutoShape(master!, pShape));
-                        }
-
-                        continue;
-                    case P.GraphicFrame pGraphicFrame:
-                    {
-                        A.GraphicData aGraphicData =
-                            pGraphicFrame.GetFirstChild<A.Graphic>().GetFirstChild<A.GraphicData>();
-                        if (aGraphicData.Uri.Value.Equals("http://schemas.openxmlformats.org/presentationml/2006/ole",
-                            StringComparison.Ordinal))
-                        {
-                            if (layout != null)
-                            {
-                                shapeList.Add(new LayoutOLEObject(layout, pGraphicFrame));
-                            }
-                            else
-                            {
-                                shapeList.Add(new MasterOLEObject(master!, pGraphicFrame));
-                            }
-
-                            continue;
-                        }
-
-                        if (aGraphicData.Uri.Value.Equals("http://schemas.openxmlformats.org/drawingml/2006/chart",
-                            StringComparison.Ordinal))
-                        {
-                            if (layout != null)
-                            {
-                                shapeList.Add(new LayoutChart(layout, pGraphicFrame));
-                            }
-                            else
-                            {
-                                shapeList.Add(new MasterChart(master!, pGraphicFrame));
-                            }
-
-                            continue;
-                        }
-
-                        if (aGraphicData.Uri.Value.Equals("http://schemas.openxmlformats.org/drawingml/2006/table",
-                            StringComparison.Ordinal))
-                        {
-                            if (layout != null)
-                            {
-                                shapeList.Add(new LayoutTable(layout, pGraphicFrame));
-                            }
-                            else
-                            {
-                                shapeList.Add(new MasterTable(master!, pGraphicFrame));
-                            }
-
-                            continue;
-                        }
-
-                        break;
-                    }
-                }
-
-                P.Picture? pPicture;
-                if (childOfPShapeTree is P.Picture treePic)
-                {
-                    pPicture = treePic;
-                }
-                else
-                {
-                    pPicture = childOfPShapeTree.Descendants<P.Picture>().FirstOrDefault();
-                }
-
-                if (pPicture != null)
-                {
-                    var embeddedPicReference = pPicture.GetFirstChild<P.BlipFill>()?.Blip?.Embed;
-                    if (embeddedPicReference != null)
-                    {
-                        if (layout != null)
-                        {
-                            shapeList.Add(new LayoutPicture(pPicture, layout, embeddedPicReference));
-                        }
-                        else
-                        {
-                            shapeList.Add(new MasterPicture(pPicture, master, embeddedPicReference));
-                        }
-                    }
-                }
-            }
-
-            return new ShapeCollection(shapeList);
-        }
-
-=======
->>>>>>> 63e50251
         public IAudioShape AddNewAudio(int xPixels, int yPixels, Stream mp3Stream)
         {
             long xEmu = PixelConverter.HorizontalPixelToEmu(xPixels);
