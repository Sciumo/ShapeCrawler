--- conflicted
+++ resolved
@@ -1,14 +1,13 @@
 ﻿using System;
 using System.Collections.Generic;
+using System.Drawing.Imaging;
 using System.IO;
 using System.Linq;
-using System.Reflection;
 using DocumentFormat.OpenXml;
 using DocumentFormat.OpenXml.Packaging;
 using DocumentFormat.OpenXml.Presentation;
 using ShapeCrawler.Charts;
 using ShapeCrawler.Drawing;
-using ShapeCrawler.Extensions;
 using ShapeCrawler.Factories;
 using ShapeCrawler.Media;
 using ShapeCrawler.OLEObjects;
@@ -161,28 +160,21 @@
             string imgPartRId = $"rId{Guid.NewGuid().ToString().Replace("-", string.Empty).Substring(0, 5)}";
             var slidePart = this.slide.SDKSlidePart;
             var imagePart = slidePart.AddNewPart<ImagePart>("image/png", imgPartRId);
-<<<<<<< HEAD
             var imageStream = Assembly.GetExecutingAssembly().GetStream("video-image.bmp");
             imagePart.FeedData(imageStream);
-=======
-            MemoryStream ms = new ();
-            Properties.Resources.video_image.Save(ms, ImageFormat.Png);
-            ms.Position = 0;
-            imagePart.FeedData(ms);
->>>>>>> d44cbfa3
 
             var videoRr = slidePart.AddVideoReferenceRelationship(mediaDataPart);
             var mediaRr = slidePart.AddMediaReferenceRelationship(mediaDataPart);
 
-            P.Picture picture1 = new ();
-
-            P.NonVisualPictureProperties nonVisualPictureProperties1 = new ();
+            P.Picture picture1 = new();
+
+            P.NonVisualPictureProperties nonVisualPictureProperties1 = new();
 
             uint shapeId = (uint)this.CollectionItems.Max(sp => sp.Id) + 1;
-            P.NonVisualDrawingProperties nonVisualDrawingProperties2 = new () { Id = shapeId, Name = $"Video{shapeId}" };
+            P.NonVisualDrawingProperties nonVisualDrawingProperties2 = new() { Id = shapeId, Name = $"Video{shapeId}" };
             A.HyperlinkOnClick hyperlinkOnClick1 = new A.HyperlinkOnClick() { Id = "", Action = "ppaction://media" };
 
-            A.NonVisualDrawingPropertiesExtensionList nonVisualDrawingPropertiesExtensionList1 = new ();
+            A.NonVisualDrawingPropertiesExtensionList nonVisualDrawingPropertiesExtensionList1 = new();
 
             A.NonVisualDrawingPropertiesExtension nonVisualDrawingPropertiesExtension1 = new () { Uri = "{FF2B5EF4-FFF2-40B4-BE49-F238E27FC236}" };
 
