--- conflicted
+++ resolved
@@ -1,4 +1,5 @@
-﻿using System.Diagnostics.CodeAnalysis;
+﻿using System;
+using System.Diagnostics.CodeAnalysis;
 using System.Drawing;
 using System.Linq;
 using System.Text;
@@ -30,11 +31,8 @@
             this.paragraphs = new ResettableLazy<ParagraphCollection>(this.GetParagraphs);
         }
 
-<<<<<<< HEAD
-=======
 
 
->>>>>>> 57c6c88b
         public IParagraphCollection Paragraphs => this.paragraphs.Value;
 
         public string Text
