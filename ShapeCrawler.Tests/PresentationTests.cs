using System;
using System.Collections.Generic;
using System.IO;
using System.Linq;
using FluentAssertions;
using ShapeCrawler.Charts;
using ShapeCrawler.Exceptions;
using ShapeCrawler.Extensions;
using ShapeCrawler.Statics;
using ShapeCrawler.Tests.Helpers;
using Xunit;

namespace ShapeCrawler.Tests
{
    public class PresentationTests : ShapeCrawlerTest, IClassFixture<PresentationFixture>
    {
        private readonly PresentationFixture _fixture;

        public PresentationTests(PresentationFixture fixture)
        {
            _fixture = fixture;
        }

        [Fact]
        public void Close_ClosesPresentationAndReleasesResources()
        {
            // Arrange
            var originFilePath = Path.GetTempFileName();
            var savedAsFilePath = Path.GetTempFileName();
            File.WriteAllBytes(originFilePath, TestFiles.Presentations.pre001);
            var pres = SCPresentation.Open(originFilePath);
            pres.SaveAs(savedAsFilePath);

            // Act
            pres.Close();

            // Assert
            Action act = () => pres = SCPresentation.Open(originFilePath);
            act.Should().NotThrow<IOException>();
            pres.Close();

            // Clean up
            File.Delete(originFilePath);
            File.Delete(savedAsFilePath);
        }

        [Fact]
        public void Close_should_not_throw_ObjectDisposedException()
        {
            // Arrange
            var pres = SCPresentation.Open(TestFiles.Presentations.pre025_byteArray);
            var chart = pres.Slides[0].Shapes.GetById<IPieChart>(7);
            chart.Categories[0].Name = "new name";
            var mStream = new MemoryStream();
            pres.SaveAs(mStream);

            // Act
            Action act = () => pres.Close();

            // Assert
            act.Should().NotThrow<ObjectDisposedException>();
        }

        [Fact]
        public void Open_throws_exception_When_presentation_size_is_large()
        {
            // Arrange
            var bytes = new byte[(250 * 1024 * 1024) + 1];

            // Act
            Action act = () => SCPresentation.Open(bytes);

            // Assert
            act.Should().Throw<Exception>();
        }

        [Fact]
        public void Slide_Width_returns_presentation_slides_width_in_pixels()
        {
            // Arrange
            var presentation = _fixture.Pre009;

            // Act
            var slideWidth = presentation.SlideWidth;

            // Assert
            slideWidth.Should().Be(960);
        }
        
        [Fact]
        public void Slide_Height_returns_presentation_slides_height_in_pixels()
        {
            // Arrange
            var presentation = _fixture.Pre009;

            // Act
            var slideHeight = presentation.SlideHeight;

            // Assert
            slideHeight.Should().Be(540);
        }

        [Fact]
<<<<<<< HEAD
=======
        public void Slides_Count_returns_One_When_presentation_contains_one_slide()
        {
            // Act
            var numberSlidesCase1 = _fixture.Pre017.Slides.Count;
            var numberSlidesCase2 = _fixture.Pre016.Slides.Count;

            // Assert
            numberSlidesCase1.Should().Be(1);
            numberSlidesCase2.Should().Be(1);
        }

        [Fact]
        public void Slides_Add_adds_specified_slide_at_the_end_of_slide_collection()
        {
            // Arrange
            var sourceSlide = _fixture.Pre001.Slides[0];
            var destPre = SCPresentation.Open(Properties.Resources._002);
            var originSlidesCount = destPre.Slides.Count;
            var expectedSlidesCount = ++originSlidesCount;
            MemoryStream savedPre = new ();

            // Act
            destPre.Slides.Add(sourceSlide);

            // Assert
            destPre.Slides.Count.Should().Be(expectedSlidesCount, "because the new slide has been added");

            destPre.SaveAs(savedPre);
            destPre = SCPresentation.Open(savedPre);
            destPre.Slides.Count.Should().Be(expectedSlidesCount, "because the new slide has been added");
        }

        [Fact]
        public void Slides_Add_should_not_Break_presentation()
        {
            // Arrange
            var sourceSlide = _fixture.Pre001.Slides[0];
            var destPres = SCPresentation.Open(Properties.Resources._002);
            var newStream = new MemoryStream();

            // Act
            destPres.Slides.Add(sourceSlide);

            // Assert
            destPres.SaveAs(newStream);
            var validateResponse = PptxValidator.Validate(newStream);
            validateResponse.IsValid.Should().BeTrue();
        }

        [Fact]
        public void SlidesInsert_InsertsSpecifiedSlideAtTheSpecifiedPosition()
        {
            // Arrange
            ISlide sourceSlide = SCPresentation.Open(TestFiles.Presentations.pre001).Slides[0];
            string sourceSlideId = Guid.NewGuid().ToString();
            sourceSlide.CustomData = sourceSlideId;
            IPresentation destPre = SCPresentation.Open(Properties.Resources._002);

            // Act
            destPre.Slides.Insert(2, sourceSlide);

            // Assert
            destPre.Slides[1].CustomData.Should().Be(sourceSlideId);
        }

        [Theory]
        [MemberData(nameof(TestCasesSlidesRemove))]
        public void Slides_Remove_removes_slide(byte[] pptxBytes, int expectedSlidesCount)
        {
            // Arrange
            var pres = SCPresentation.Open(pptxBytes);
            var removingSlide = pres.Slides[0];
            var mStream = new MemoryStream();

            // Act
            pres.Slides.Remove(removingSlide);

            // Assert
            pres.Slides.Should().HaveCount(expectedSlidesCount);

            pres.SaveAs(mStream);
            pres = SCPresentation.Open(mStream);
            pres.Slides.Should().HaveCount(expectedSlidesCount);
        }
        
        [Fact]
        public void Slides_Remove_removes_slide_from_section()
        {
            // Arrange
            var pptxStream = GetTestStream("030.pptx");
            var pres = SCPresentation.Open(pptxStream);
            var sectionSlides = pres.Sections[0].Slides;
            var removingSlide = sectionSlides[0];
            var mStream = new MemoryStream();

            // Act
            pres.Slides.Remove(removingSlide);

            // Assert
            sectionSlides.Count.Should().Be(0);

            pres.SaveAs(mStream);
            pres = SCPresentation.Open(mStream);
            sectionSlides = pres.Sections[0].Slides;
            sectionSlides.Count.Should().Be(0);
        }

        public static IEnumerable<object[]> TestCasesSlidesRemove()
        {
            yield return new object[] {Properties.Resources._007_2_slides, 1};
            yield return new object[] {Properties.Resources._006_1_slides, 0};
        }

        [Fact]
>>>>>>> 0009c97b
        public void SlideMastersCount_ReturnsNumberOfMasterSlidesInThePresentation()
        {
            // Arrange
            IPresentation presentationCase1 = _fixture.Pre001;
            IPresentation presentationCase2 = _fixture.Pre002;

            // Act
            int slideMastersCountCase1 = presentationCase1.SlideMasters.Count;
            int slideMastersCountCase2 = presentationCase2.SlideMasters.Count;

            // Assert
            slideMastersCountCase1.Should().Be(1);
            slideMastersCountCase2.Should().Be(2);
        }

        [Fact]
        public void SlideMasterShapesCount_ReturnsNumberOfShapesOnTheMasterSlide()
        {
            // Arrange
            IPresentation presentation = _fixture.Pre001;

            // Act
            int slideMasterShapesCount = presentation.SlideMasters[0].Shapes.Count;

            // Assert
            slideMasterShapesCount.Should().Be(7);
        }

        [Fact]
        public void Sections_Remove_removes_specified_section()
        {
            // Arrange
            var pptxStream = GetTestStream("030.pptx");
            var pres = SCPresentation.Open(pptxStream);
            var removingSection = pres.Sections[0];

            // Act
            pres.Sections.Remove(removingSection);

            // Assert
            pres.Sections.Count.Should().Be(0);
        }
        
        [Fact]
        public void Sections_Remove_should_remove_section_after_Removing_Slide_from_section()
        {
            // Arrange
            var pptxStream = GetTestStream("030.pptx");
            var pres = SCPresentation.Open(pptxStream);
            var removingSection = pres.Sections[0];

            // Act
            pres.Slides.Remove(pres.Slides[0]);
            pres.Sections.Remove(removingSection);

            // Assert
            pres.Sections.Count.Should().Be(0);
        }
        
        [Fact]
        public void Sections_Section_Slides_Count_returns_Zero_When_section_is_Empty()
        {
            // Arrange
            var pptxStream = GetTestStream("008.pptx");
            var pres = SCPresentation.Open(pptxStream);
            var section = pres.Sections.GetByName("Section 2");

            // Act
            var slidesCount = section.Slides.Count;

            // Assert
            slidesCount.Should().Be(0);
        }
                
        [Fact]
        public void Sections_Section_Slides_Count_returns_number_of_slides_in_section()
        {
            var pptxStream = GetTestStream("030.pptx");
            var pres = SCPresentation.Open(pptxStream);
            var section = pres.Sections.GetByName("Section 1");

            // Act
            var slidesCount = section.Slides.Count;

            // Assert
            slidesCount.Should().Be(1);
        }

        [Fact]
        public void Save_saves_presentation_opened_from_Stream_when_it_was_Saved()
        {
            // Arrange
            var pptxStream = GetTestStream("autoshape-case003.pptx");
            var pres = SCPresentation.Open(pptxStream);
            var textBox = pres.Slides[0].Shapes.GetByName<IAutoShape>("AutoShape 2").TextFrame;
            textBox.Text = "Test";
            
            // Act
            pres.Save();
            pres.Close();
            
            // Assert
            pres = SCPresentation.Open(pptxStream);
            textBox = pres.Slides[0].Shapes.GetByName<IAutoShape>("AutoShape 2").TextFrame;

            textBox.Text.Should().Be("Test");
        }
        
        [Fact]
        public void Close_doesnt_change_presentation_when_it_was_Not_Saved()
        {
            // Arrange
            var pptxStream = GetTestStream("autoshape-case003.pptx");
            var pres = SCPresentation.Open(pptxStream);
            var textBox = pres.Slides[0].Shapes.GetByName<IAutoShape>("AutoShape 2").TextFrame;
            textBox.Text = "Test";
            
            // Act
            pres.Close();
            
            // Assert
            pres = SCPresentation.Open(pptxStream);
            textBox = pres.Slides[0].Shapes.GetByName<IAutoShape>("AutoShape 2").TextFrame;

            textBox.Text.Should().NotBe("Test");
        }
        
        [Fact]
        public void SaveAs_should_not_change_the_Original_Stream_when_it_is_saved_to_New_Stream()
        {
            // Arrange
            var originalStream = GetTestStream("001.pptx");
            var pres = SCPresentation.Open(originalStream);
            var textBox = pres.Slides[0].Shapes.GetByName<IAutoShape>("TextBox 3").TextFrame;
            var originalText = textBox!.Text;
            var newStream = new MemoryStream();

            // Act
            textBox.Text = originalText + "modified";
            pres.SaveAs(newStream);
            
            pres.Close();
            pres = SCPresentation.Open(originalStream);
            textBox = pres.Slides[0].Shapes.GetByName<IAutoShape>("TextBox 3").TextFrame;
            var autoShapeText = textBox!.Text; 

            // Assert
            autoShapeText.Should().BeEquivalentTo(originalText);
        }
        
        [Fact]
        public void SaveAs_should_not_change_the_Original_Stream_when_it_is_saved_to_New_Path()
        {
            // Arrange
            var originalStream = GetTestStream("001.pptx");
            var originalFile = Path.GetTempFileName();
            originalStream.SaveToFile(originalFile);
            var pres = SCPresentation.Open(originalFile);
            var textBox = pres.Slides[0].Shapes.GetByName<IAutoShape>("TextBox 3").TextFrame;
            var originalText = textBox!.Text;
            var newPath = Path.GetTempFileName();

            // Act
            textBox.Text = originalText + "modified";
            pres.SaveAs(newPath);
            
            pres.Close();
            pres = SCPresentation.Open(originalFile);
            textBox = pres.Slides[0].Shapes.GetByName<IAutoShape>("TextBox 3").TextFrame;
            var autoShapeText = textBox!.Text; 

            // Assert
            autoShapeText.Should().BeEquivalentTo(originalText);
            
            // Clean
            pres.Close();
            File.Delete(newPath);
        }
        
        [Fact]
        public void SaveAs_should_not_change_the_Original_Path_when_it_is_saved_to_New_Stream()
        {
            // Arrange
            var originalPath = GetTestPptxPath("001.pptx");
            var pres = SCPresentation.Open(originalPath);
            var textBox = pres.Slides[0].Shapes.GetByName<IAutoShape>("TextBox 3").TextFrame;
            var originalText = textBox!.Text;
            var newStream = new MemoryStream();

            // Act
            textBox.Text = originalText + "modified";
            pres.SaveAs(newStream);
            
            pres.Close();
            pres = SCPresentation.Open(originalPath);
            textBox = pres.Slides[0].Shapes.GetByName<IAutoShape>("TextBox 3").TextFrame;
            var autoShapeText = textBox!.Text; 

            // Assert
            autoShapeText.Should().BeEquivalentTo(originalText);
            
            // Clean
            pres.Close();
            File.Delete(originalPath);
        }
        
        [Fact]
        public void SaveAs_should_not_change_the_Original_Path_when_it_is_saved_to_New_Path()
        {
            // Arrange
            var originalPath = GetTestPptxPath("001.pptx");
            var pres = SCPresentation.Open(originalPath);
            var textBox = pres.Slides[0].Shapes.GetByName<IAutoShape>("TextBox 3").TextFrame;
            var originalText = textBox!.Text;
            var newPath = Path.GetTempFileName();

            // Act
            textBox.Text = originalText + "modified";
            pres.SaveAs(newPath);
            
            pres.Close();
            pres = SCPresentation.Open(originalPath);
            textBox = pres.Slides[0].Shapes.GetByName<IAutoShape>("TextBox 3").TextFrame;
            var autoShapeText = textBox!.Text; 

            // Assert
            autoShapeText.Should().BeEquivalentTo(originalText);
            
            // Clean
            pres.Close();
            File.Delete(originalPath);
            File.Delete(newPath);
        }
    }
}<|MERGE_RESOLUTION|>--- conflicted
+++ resolved
@@ -101,8 +101,6 @@
         }
 
         [Fact]
-<<<<<<< HEAD
-=======
         public void Slides_Count_returns_One_When_presentation_contains_one_slide()
         {
             // Act
@@ -217,7 +215,6 @@
         }
 
         [Fact]
->>>>>>> 0009c97b
         public void SlideMastersCount_ReturnsNumberOfMasterSlidesInThePresentation()
         {
             // Arrange
