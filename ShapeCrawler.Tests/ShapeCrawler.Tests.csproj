--- conflicted
+++ resolved
@@ -71,13 +71,10 @@
     <EmbeddedResource Include="Resource\002.pptx" />
     <None Remove="Resource\Charts\charts-case002.pptx" />
     <EmbeddedResource Include="Resource\Charts\charts-case002.pptx" />
-<<<<<<< HEAD
+    <None Remove="Resource\Pictures\pictures-case001.pptx" />
+    <EmbeddedResource Include="Resource\Pictures\pictures-case001.pptx" />
     <None Remove="Resource\Charts\charts-case003.pptx" />
     <EmbeddedResource Include="Resource\Charts\charts-case003.pptx" />
-=======
-    <None Remove="Resource\Pictures\pictures-case001.pptx" />
-    <EmbeddedResource Include="Resource\Pictures\pictures-case001.pptx" />
->>>>>>> ccb47c71
   </ItemGroup>
 
 </Project>