using System.Collections.Generic;
using System.IO;
using System.Linq;
using FluentAssertions;
using ShapeCrawler.Collections;
using ShapeCrawler.Exceptions;
using ShapeCrawler.Tests.Helpers;
using Xunit;

// ReSharper disable All
// ReSharper disable TooManyChainedReferences
// ReSharper disable TooManyDeclarations

namespace ShapeCrawler.Tests
{
    public class ParagraphPortionTests : ShapeCrawlerTest, IClassFixture<PresentationFixture>
    {
        private readonly PresentationFixture _fixture;

        public ParagraphPortionTests(PresentationFixture fixture)
        {
            _fixture = fixture;
        }

        [Fact]
        public void Text_GetterReturnsParagraphPortionText()
        {
            // Arrange
            IPortion portion = ((ITable)_fixture.Pre009.Slides[2].Shapes.First(sp => sp.Id == 3)).Rows[0].Cells[0]
                .TextBox
                .Paragraphs[0].Portions[0];

            // Act
            string paragraphPortionText = portion.Text;

            // Assert
            paragraphPortionText.Should().BeEquivalentTo("0:0_p1_lvl1");
        }

        [Fact]
        public void Text_SetterThrowsElementIsRemovedException_WhenPortionIsRemoved()
        {
            // Arrange
            IPresentation presentation = SCPresentation.Open(TestFiles.Presentations.pre001, true);
            IAutoShape autoShape = (IAutoShape)presentation.Slides[0].Shapes.First(sp => sp.Id == 5);
            IPortionCollection portions = autoShape.TextBox.Paragraphs[0].Portions;
            IPortion portion = portions[0];
            portions.Remove(portion);

            // Act-Assert
            portion.Invoking(p => p.Text = "new text").Should().Throw<ElementIsRemovedException>();
        }

        [Theory]
        [MemberData(nameof(TestCasesHyperlinkSetter))]
        public void Hyperlink_Setter_sets_hyperlink(string pptxFile, string shapeName)
        {
            // Arrange
<<<<<<< HEAD
            var pptxStream = GetTestFileStream("001.pptx");
=======
            var pptxStream = GetTestFileStream(pptxFile);
>>>>>>> 63e50251
            var presentation = SCPresentation.Open(pptxStream, true);
            var autoShape = presentation.Slides[0].Shapes.GetByName<IAutoShape>(shapeName);
            var portion = autoShape.TextBox.Paragraphs[0].Portions[0];

            // Act
            portion.Hyperlink = "https://github.com/ShapeCrawler/ShapeCrawler";

            // Assert
            presentation.Save();
            presentation.Close();
            presentation = SCPresentation.Open(pptxStream, false);
            autoShape = presentation.Slides[0].Shapes.GetByName<IAutoShape>(shapeName);
            portion = autoShape.TextBox.Paragraphs[0].Portions[0];
            portion.Hyperlink.Should().Be("https://github.com/ShapeCrawler/ShapeCrawler");
        }

        public static IEnumerable<object[]> TestCasesHyperlinkSetter()
        {
            yield return new[] { "001.pptx", "TextBox 3" };
            yield return new[] { "autoshape-case001.pptx", "AutoShape 1" };
            yield return new[] { "autoshape-case002.pptx", "AutoShape 1" };
        }

        [Fact]
        public void Hyperlink_Setter_sets_hyperlink_for_two_shape_on_the_Same_slide()
        {
            // Arrange
            var pptxStream = GetTestFileStream("001.pptx");
            var presentation = SCPresentation.Open(pptxStream, true);
            var textBox3 = presentation.Slides[0].Shapes.GetByName<IAutoShape>("TextBox 3");
            var textBox4 = presentation.Slides[0].Shapes.GetByName<IAutoShape>("TextBox 4");
            var portion3 = textBox3.TextBox.Paragraphs[0].Portions[0];
            var portion4 = textBox4.TextBox.Paragraphs[0].Portions[0];

            // Act
            portion3.Hyperlink = "https://github.com/ShapeCrawler/ShapeCrawler";
            portion4.Hyperlink = "https://github.com/ShapeCrawler/ShapeCrawler";

            // Assert
            portion3.Hyperlink.Should().Be("https://github.com/ShapeCrawler/ShapeCrawler");
            portion4.Hyperlink.Should().Be("https://github.com/ShapeCrawler/ShapeCrawler");
        }
    }
}<|MERGE_RESOLUTION|>--- conflicted
+++ resolved
@@ -56,11 +56,7 @@
         public void Hyperlink_Setter_sets_hyperlink(string pptxFile, string shapeName)
         {
             // Arrange
-<<<<<<< HEAD
-            var pptxStream = GetTestFileStream("001.pptx");
-=======
             var pptxStream = GetTestFileStream(pptxFile);
->>>>>>> 63e50251
             var presentation = SCPresentation.Open(pptxStream, true);
             var autoShape = presentation.Slides[0].Shapes.GetByName<IAutoShape>(shapeName);
             var portion = autoShape.TextBox.Paragraphs[0].Portions[0];
